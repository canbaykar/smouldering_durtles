<?xml version="1.0" encoding="utf-8"?>
<!--
  ~ Copyright 2019-2020 Ernst Jan Plugge <rmc@dds.nl>
  ~
  ~ Licensed under the Apache License, Version 2.0 (the "License");
  ~ you may not use this file except in compliance with the License.
  ~ You may obtain a copy of the License at
  ~
  ~   http://www.apache.org/licenses/LICENSE-2.0
  ~
  ~ Unless required by applicable law or agreed to in writing, software
  ~ distributed under the License is distributed on an "AS IS" BASIS,
  ~ WITHOUT WARRANTIES OR CONDITIONS OF ANY KIND, either express or implied.
  ~ See the License for the specific language governing permissions and
  ~ limitations under the License.
  -->

<resources>
    <string-array name="lessonOrders">
        <item>Shuffle</item>
        <item>Level, Type</item>
        <item>Radicals, Level, Type</item>
        <item>Type, Level</item>
        <item>Level, then shuffle</item>
        <item>Type, then shuffle</item>
    </string-array>

    <string-array name="lessonOrderValues">
        <item>SHUFFLE</item>
        <item>LEVEL_THEN_TYPE</item>
        <item>RADICALS_THEN_LEVEL_THEN_TYPE</item>
        <item>TYPE_THEN_LEVEL</item>
        <item>LEVEL_THEN_SHUFFLE</item>
        <item>TYPE_THEN_SHUFFLE</item>
    </string-array>

    <string-array name="reviewOrders">
        <item>Shuffle</item>
        <item>Level</item>
        <item>Type</item>
        <item>SRS stage</item>
        <item>Level, Type</item>
        <item>Level, SRS stage</item>
        <item>Type, Level</item>
        <item>Type, SRS stage</item>
        <item>SRS stage, Type</item>
        <item>SRS stage, Level</item>
        <item>Level, Type, SRS stage</item>
        <item>Level, SRS stage, Type</item>
        <item>Type, Level, SRS stage</item>
        <item>Type, SRS stage, Level</item>
        <item>SRS stage, Type, Level</item>
        <item>SRS stage, Level, Type</item>
    </string-array>

    <string-array name="reviewOrderValues">
        <item>SHUFFLE</item>
        <item>LEVEL</item>
        <item>TYPE</item>
        <item>SRS</item>
        <item>LEVEL_THEN_TYPE</item>
        <item>LEVEL_THEN_SRS</item>
        <item>TYPE_THEN_LEVEL</item>
        <item>TYPE_THEN_SRS</item>
        <item>SRS_THEN_TYPE</item>
        <item>SRS_THEN_LEVEL</item>
        <item>LEVEL_THEN_TYPE_THEN_SRS</item>
        <item>LEVEL_THEN_SRS_THEN_TYPE</item>
        <item>TYPE_THEN_LEVEL_THEN_SRS</item>
        <item>TYPE_THEN_SRS_THEN_LEVEL</item>
        <item>SRS_THEN_TYPE_THEN_LEVEL</item>
        <item>SRS_THEN_LEVEL_THEN_TYPE</item>
    </string-array>

    <string-array name="voicePreferences">
        <item>Random</item>
        <item>Male</item>
        <item>Female</item>
        <item>Alternate between genders</item>
    </string-array>

    <string-array name="voicePreferenceValues">
        <item>RANDOM</item>
        <item>MALE</item>
        <item>FEMALE</item>
        <item>ALTERNATE</item>
    </string-array>

    <string-array name="networkRules">
        <item>Always allow sync and downloads</item>
        <item>Always allow sync, downloads only on unmetered connections (WiFi)</item>
        <item>Allow sync and downloads only on unmetered connections (WiFi)</item>
    </string-array>

    <string-array name="networkRuleValues">
        <item>ALWAYS</item>
        <item>DOWNLOAD_WIFI_ONLY</item>
        <item>WIFI_ONLY</item>
    </string-array>

    <string-array name="subjectInfoDumps">
        <item>Show nothing</item>
        <item>Show only answers</item>
        <item>Hide information not quizzed yet</item>
        <item>Show all information</item>
    </string-array>

    <string-array name="subjectInfoDumpValues">
        <item>NOTHING</item>
        <item>ANSWERS_ONLY</item>
        <item>HIDE_UNQUIZZED</item>
        <item>ALL</item>
    </string-array>

    <string-array name="timeLineChartStyles">
        <item>SRS Stage</item>
        <item>Next SRS Stage</item>
        <item>Item type</item>
    </string-array>

    <string-array name="timeLineChartStyleValues">
        <item>SRS_STAGE</item>
        <item>NEXT_SRS_STAGE</item>
        <item>ITEM_TYPE</item>
    </string-array>

    <string-array name="timeLineChartGridStyles">
        <item>Off</item>
        <item>Scaled for bars</item>
        <item>Scaled for cumulative review count</item>
    </string-array>

    <string-array name="timeLineChartGridStyleValues">
        <item>OFF</item>
        <item>FOR_BARS</item>
        <item>FOR_WATERFALL</item>
    </string-array>

    <string-array name="specialButtonBehaviors">
        <item>Disable</item>
        <item>Ignore (undo and mark correct instead)</item>
        <item>Undo and retry immediately</item>
        <item>Undo and put back into queue</item>
        <item>Skip (put back into queue)</item>
    </string-array>

    <string-array name="specialBehaviorValues">
        <item>DISABLE</item>
        <item>UNDO_AND_MARK_CORRECT</item>
        <item>UNDO_AND_RETRY_NOW</item>
        <item>UNDO_AND_PUT_BACK</item>
        <item>SKIP</item>
    </string-array>

    <string-array name="dontKnowBehaviors">
        <item>Disable</item>
        <item>Enable</item>
        <item>Hide if Special button 2 is visible</item>
    </string-array>

    <string-array name="dontKnowBehaviorValues">
        <item>DISABLE</item>
        <item>ENABLE</item>
        <item>ONLY_IF_IGNORE_HIDDEN</item>
    </string-array>

    <string-array name="sessionPriorities">
        <item>None</item>
        <item>Radicals first</item>
        <item>Level-up items first</item>
        <item>Current-level radicals and kanji first</item>
        <item>Current-level items first</item>
    </string-array>

    <string-array name="sessionPriorityValues">
        <item>NONE</item>
        <item>RADICALS_FIRST</item>
        <item>LEVEL_UP_FIRST</item>
        <item>CURRENT_LEVEL_RADICAL_KANJI_FIRST</item>
        <item>CURRENT_LEVEL_FIRST</item>
    </string-array>

    <string-array name="closeEnoughActions">
        <item>Accept silently</item>
        <item>Accept and show a toast</item>
        <item>Accept, show a toast, disable lightning mode for this question</item>
        <item>Shake and retry</item>
        <item>Reject</item>
    </string-array>

    <string-array name="closeEnoughActionValues">
        <item>SILENTLY_ACCEPT</item>
        <item>ACCEPT_WITH_TOAST</item>
        <item>ACCEPT_WITH_TOAST_NO_LM</item>
        <item>SHAKE_AND_RETRY</item>
        <item>REJECT</item>
    </string-array>

    <string-array name="themes">
<<<<<<< HEAD
        <item>Auto (switch between Light and Black Breeze)</item>
        <item>Light</item>
        <item>Dark Breeze</item>
        <item>Black Breeze</item>
        <item>Nord Polar Night</item>
=======
        <item>Wanikani</item>
        <item>Breeze</item>
        <item>Black</item>
        <item>Nord</item>
>>>>>>> 03e5ad92
    </string-array>

    <string-array name="themeValues">
        <item>AUTO</item>
        <item>LIGHT</item>
        <item>DARK</item>
        <item>BLACK_BREEZE</item>
        <item>NORD_POLAR_NIGHT</item>
    </string-array>

    <string-array name="timeLineChartSizes">
        <item>12 hours</item>
        <item>24 hours</item>
        <item>36 hours</item>
        <item>48 hours</item>
        <item>3 days</item>
        <item>5 days</item>
        <item>7 days</item>
        <item>10 days</item>
        <item>14 days</item>
    </string-array>

    <string-array name="timeLineChartSizeValues">
        <item>12</item>
        <item>24</item>
        <item>36</item>
        <item>48</item>
        <item>72</item>
        <item>120</item>
        <item>168</item>
        <item>240</item>
        <item>336</item>
    </string-array>

    <string-array name="notificationUpdateFrequencies">
        <item>Only for new reviews</item>
        <item>Once per hour</item>
        <item>Continuously</item>
    </string-array>

    <string-array name="notificationUpdateFrequencyValues">
        <item>ONLY_NEW_REVIEWS</item>
        <item>ONCE_PER_HOUR</item>
        <item>CONTINUOUSLY</item>
    </string-array>

    <string-array name="notificationPriorities">
        <item>Minimum</item>
        <item>Low</item>
        <item>Default</item>
        <item>High</item>
        <item>Maximum</item>
    </string-array>

    <string-array name="notificationPriorityValues">
        <item>MIN</item>
        <item>LOW</item>
        <item>DEFAULT</item>
        <item>HIGH</item>
        <item>MAX</item>
    </string-array>

    <string-array name="notificationCategories">
        <item>Incoming call</item>
        <item>Navigation</item>
        <item>Incoming message</item>
        <item>Email</item>
        <item>Calendar event</item>
        <item>Promotion / Ad</item>
        <item>Alarm</item>
        <item>Progress</item>
        <item>Social media</item>
        <item>Error</item>
        <item>Media transport</item>
        <item>System</item>
        <item>Service</item>
        <item>Reminder</item>
        <item>Recommendation (default)</item>
        <item>Status</item>
    </string-array>

    <string-array name="notificationCategoryValues">
        <item>CALL</item>
        <item>NAVIGATION</item>
        <item>MESSAGE</item>
        <item>EMAIL</item>
        <item>EVENT</item>
        <item>PROMO</item>
        <item>ALARM</item>
        <item>PROGRESS</item>
        <item>SOCIAL</item>
        <item>ERROR</item>
        <item>TRANSPORT</item>
        <item>SYSTEM</item>
        <item>SERVICE</item>
        <item>REMINDER</item>
        <item>RECOMMENDATION</item>
        <item>STATUS</item>
    </string-array>

    <string-array name="subjectCardLayouts">
        <item>Normal</item>
        <item>Compact with progression info</item>
        <item>Compact without progression info</item>
    </string-array>

    <string-array name="subjectCardLayoutValues">
        <item>NORMAL</item>
        <item>COMPACT</item>
        <item>COMPACT_NO_PROGRESSION</item>
    </string-array>
</resources><|MERGE_RESOLUTION|>--- conflicted
+++ resolved
@@ -197,18 +197,11 @@
     </string-array>
 
     <string-array name="themes">
-<<<<<<< HEAD
-        <item>Auto (switch between Light and Black Breeze)</item>
-        <item>Light</item>
-        <item>Dark Breeze</item>
-        <item>Black Breeze</item>
-        <item>Nord Polar Night</item>
-=======
+        <item>Auto Light/Dark</item>
         <item>Wanikani</item>
         <item>Breeze</item>
         <item>Black</item>
         <item>Nord</item>
->>>>>>> 03e5ad92
     </string-array>
 
     <string-array name="themeValues">
